--- conflicted
+++ resolved
@@ -1497,11 +1497,7 @@
         rapl->pp0_joules = (double *) libmsr_calloc(sockets, sizeof(double));
         rapl->old_pp0_joules = (double *) libmsr_calloc(sockets, sizeof(double));
         rapl->pp0_delta_joules = (double *) libmsr_calloc(sockets, sizeof(double));
-<<<<<<< HEAD
         rapl->pp0_watts = (double *) libmsr_calloc(sockets, sizeof(double));
-=======
-        rapl->dram_watts = (double *) libmsr_calloc(sockets, sizeof(double));
->>>>>>> 0c1d1ce2
         load_socket_batch(MSR_PP0_ENERGY_STATUS, rapl->pp0_bits, RAPL_DATA);
     }
     if (*rapl_flags & PP0_PERF_STATUS)
@@ -1557,11 +1553,7 @@
     static uint64_t sockets = 0;
     static uint64_t * rapl_flags;
     static struct rapl_data * rapl;
-<<<<<<< HEAD
     int s = 0;
-=======
-    int s;
->>>>>>> 0c1d1ce2
 
 #ifdef LIBMSR_DEBUG
     fprintf(stderr, "%s %s::%d DEBUG: (delta_rapl_data)\n", getenv("HOSTNAME"), __FILE__, __LINE__);
@@ -1575,19 +1567,14 @@
         }
         for (s = 0; s < sockets; s++);
         {
-<<<<<<< HEAD
-	    if (*rapl_flags & PKG_ENERGY_STATUS)
-	    {
+            if (*rapl_flags & PKG_ENERGY_STATUS)
+            {
                 rapl->pkg_watts[s] = 0.0;
-	    }
-	    if (*rapl_flags & DRAM_ENERGY_STATUS)
-	    {
-                rapl->dram_watts[s] = 0.0;
-	    }
-=======
-            rapl->pkg_watts[s] = 0.0;
-            rapl->dram_watts[s] = 0.0;
->>>>>>> 0c1d1ce2
+            }
+            if (*rapl_flags & DRAM_ENERGY_STATUS)
+            {
+                    rapl->dram_watts[s] = 0.0;
+            }
             translate(s, &maxbits, &max_joules, BITS_TO_JOULES); 
         }
         init = 0;
@@ -1780,11 +1767,7 @@
     read_batch(RAPL_DATA);
     for (s = 0; s < sockets; s++)
     {
-<<<<<<< HEAD
         if (*rapl_flags & PP0_ENERGY_STATUS)
-=======
-        if (*rapl_flags & MSR_PP0_ENERGY_STATUS)
->>>>>>> 0c1d1ce2
         {
     #ifdef LIBMSR_DEBUG
         fprintf(stderr, "DEBUG: (read_rapl_data): translating pp0\n");
@@ -1792,11 +1775,7 @@
     // this register is usually locked or reserved
     //        translate(s, *rapl->pp0_bits, &rapl->pp0_joules, BITS_TO_JOULES);
         }
-<<<<<<< HEAD
         if (*rapl_flags & PP1_ENERGY_STATUS)
-=======
-        if (*rapl_flags & MSR_PP1_ENERGY_STATUS)
->>>>>>> 0c1d1ce2
         {
     #ifdef LIBMSR_DEBUG
         fprintf(stderr, "DEBUG: (read_rapl_data): translating pp1\n");
@@ -1804,22 +1783,14 @@
             // this register is usually locked or reserved
             //translate(s, rapl->pp1_bits, &rapl->pp1_joules, BITS_TO_JOULES);
         }
-<<<<<<< HEAD
         if (*rapl_flags & DRAM_ENERGY_STATUS)
-=======
-        if (*rapl_flags & MSR_DRAM_ENERGY_STATUS)
->>>>>>> 0c1d1ce2
         {
     #ifdef LIBMSR_DEBUG
         fprintf(stderr, "DEBUG: (read_rapl_data): translating dram\n");
     #endif
             translate(s, rapl->dram_bits[s], &rapl->dram_joules[s], BITS_TO_JOULES );
         }
-<<<<<<< HEAD
         if (*rapl_flags & PKG_ENERGY_STATUS)
-=======
-        if (*rapl_flags & MSR_PKG_ENERGY_STATUS)
->>>>>>> 0c1d1ce2
         {
     #ifdef LIBMSR_DEBUG
         fprintf(stderr, "DEBUG: (read_rapl_data): translating pkg\n");
